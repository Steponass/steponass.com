--- conflicted
+++ resolved
@@ -35,73 +35,63 @@
 /* LIGHT THEME (default) */
 [data-theme="light"] {
   --clr-primary: oklch(0.8703 0.176 91.91);
-<<<<<<< HEAD
-  --clr-bg-base:   hsl(48, 100%, 96%);
+  --clr-bg-base: hsl(48, 100%, 96%);
   --clr-bg-raised: hsl(48, 100%, 97%);
-  --clr-bg-overlay:hsl(48, 100%, 98%);
-
-
-=======
+  --clr-bg-overlay: hsl(48, 100%, 98%);
   --clr-bg: oklch(0.9899 0.0164 95.22);
->>>>>>> 7689e2e5
   --clr-txt-strong: oklch(0.1339 0.0026 106.74);
   --clr-txt-weak: oklch(0.2652 0.0079 84.59);
   --clr-stroke-strong: hsl(48, 50%, 65%);
-  --clr-stroke-weak:   hsl(48, 29%, 80%);
+  --clr-stroke-weak: hsl(48, 29%, 80%);
 
   /* SHADOWS */
-/* 1st - "direct"
+  /* 1st - "direct"
    2nd - "ambient" */
 
-   /* TBD */
-  --shadow-elevation-1: 
-  0    2px 3px -1px hsla(0, 0%, 26%, 0.3),
-  0 -0.5px 1px      hsla(0, 0%, 10%, 0.1);
+  /* TBD */
+  --shadow-elevation-1:
+    0 2px 3px -1px hsla(0, 0%, 26%, 0.3),
+    0 -0.5px 1px hsla(0, 0%, 10%, 0.1);
 
 
   /* Divs with physics boundaries */
---shadow-elevation-2: 
-  0 4px 6px hsla(0, 0%, 25%, 0.15),
-  0 3px 1px -1px hsla(0, 0%, 18%, 0.5);
+  --shadow-elevation-2:
+    0 4px 6px hsla(0, 0%, 25%, 0.15),
+    0 3px 1px -1px hsla(0, 0%, 18%, 0.5);
 
   /* Header (sign; strings use el-1) */
---shadow-elevation-3: 
-  0 4px 8px -1px hsla(0, 0%, 30%, 0.15),
-  0  2px 3px -1px hsla(0, 0%, 16%, 0.4);
+  --shadow-elevation-3:
+    0 4px 8px -1px hsla(0, 0%, 30%, 0.15),
+    0 2px 3px -1px hsla(0, 0%, 16%, 0.4);
 
-     /* TBD */
---shadow-elevation-4: 
-  0 8px 16px hsla(0, 0%, 16%, 0.35),
-  0 3px  6px hsla(0, 0%, 12%, 0.15);
+  /* TBD */
+  --shadow-elevation-4:
+    0 8px 16px hsla(0, 0%, 16%, 0.35),
+    0 3px 6px hsla(0, 0%, 12%, 0.15);
 
-   /* TBD - prolly modal/dialog*/
---shadow-elevation-5: 
-  0 10px 16px -3px hsla(0, 0%, 30%, 0.4);
+  /* TBD - prolly modal/dialog*/
+  --shadow-elevation-5:
+    0 10px 16px -3px hsla(0, 0%, 30%, 0.4);
 
   /* Section titles */
---text-shadow-1:
-  0    1px 3px hsla(0, 0%, 26%, 0.1),
-  0 1px 0px      hsla(320, 91%, 17%, 0.651);
+  --text-shadow-1:
+    0 1px 3px hsla(0, 0%, 26%, 0.1),
+    0 1px 0px hsla(320, 91%, 17%, 0.651);
 
 }
 
 /* DARK THEME  */
 :root[data-theme="dark"] {
   --clr-primary: oklch(0.8715 0.174 92.47);
-<<<<<<< HEAD
   --clr-bg-base: oklch(0.1961 0.0039 95.26);
   --clr-bg-raised: hsl(48, 6%, 12%);
-  --clr-bg-overlay:hsl(48, 6%, 16%);
+  --clr-bg-overlay: hsl(48, 6%, 16%);
+  --clr-bg: oklch(0.1961 0.0042 84.59);
   --clr-stroke-strong: hsl(48, 60%, 20%);
-  --clr-stroke-weak:   hsl(48, 60%, 15%);
-  
+  --clr-stroke-weak: hsl(48, 60%, 15%);
+
   --clr-txt-strong: oklch(0.9875 0.0026 106.45);
   --clr-txt-weak: oklch(0.9299 0.0084 95.14);
-=======
-  --clr-bg: oklch(0.1961 0.0042 84.59);
-  --clr-txt-strong: oklch(0.9856 0.0017 67.8);
-  --clr-txt-weak: oklch(0.9301 0.0081 98.88);
->>>>>>> 7689e2e5
 }
 
 
@@ -118,7 +108,7 @@
   --space-48px: 48px;
   --space-64px: 64px;
   --space-96px: 96px;
-  
+
   /* Fluid Spacing: https://utopia.fyi/space/calculator/?c=375,16,1.25,1920,16,1.333,5,2,&s=0.75|0.5|0.25,1.5|2|3|4|6,s-l&g=s,l,xl,12 */
   --space-4-8px: clamp(4px, 3.0291px + 0.2589vw, 8px);
   --space-8-12px: clamp(8px, 7.0291px + 0.2589vw, 12px);
